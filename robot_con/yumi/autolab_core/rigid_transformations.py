--- conflicted
+++ resolved
@@ -487,13 +487,8 @@
             return self.dot(rigid_object)
         if isinstance(rigid_object, BagOfPoints):
             return self.apply(rigid_object)
-<<<<<<< HEAD
         raise ValueError('Cannot multiply rigid transform with object of type %s' %(type(rigid_object)))
-
-=======
-        raise ValueError('Cannot multiply rigid transform with object of end_type %s' %(type(rigid_object)))
-                              
->>>>>>> 7c7d9862
+        
     def inverse(self):
         """Take the inverse of the rigid transform.
 
