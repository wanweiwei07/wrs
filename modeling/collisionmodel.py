import copy
import numpy as np
from panda3d.core import CollisionNode, CollisionBox, CollisionSphere, NodePath
from visualization.panda.world import ShowBase
import basis.dataadapter as da
import modeling.geometricmodel as gm
import modeling.modelcollection as mc
import modeling._pcdhelper as pcd
import modeling._mcdhelper as mcd


class CollisionModel(gm.GeometricModel):
    """
    Load an object as a collision model
    Both collison primitives will be generated automatically
    Note: This class heaviliy depends on Panda3D
          cdnp nodepath of collsion detection primitives
          pdnp nodepath of mesh+decorations; decorations = coordinate frames, markers, etc.
          pdnp nodepath of mesh
    author: weiwei
    date: 20190312
    """

    def __init__(self, objinit, btransparency=True, cdprimitive_type="box", expand_radius=None, name="defaultname",
                 external_cdprimitive_callback=None):
        """
        :param objinit:
        :param btransparency:
        :param cdprimitive_type: box, ball, cylinder, pointcloud, external
        :param expand_radius:
        :param name:
        :param external_cdprimitive_callback: the collision primitive will be defined in the provided callback function
                                              if cdprimitive_type = external
        date: 201290312, 20201212
        """
        if isinstance(objinit, CollisionModel):
            self._name = objinit.name
            self._objpath = copy.deepcopy(objinit.objpath)
            self._trimesh = copy.deepcopy(objinit.trimesh)
            self._pdnp = copy.deepcopy(objinit.pdnp)
            self._pdnp_raw = self._pdnp.find(self.name + "_raw")
            self._localframe = copy.deepcopy(objinit.localframe)
            self._cdnp = objinit.copy_cdnp_to(self._pdnp)
            self._cdprimitive_type = objinit.cdprimitive_type
            self._pcd = objinit.pcd  # primitive collision detector
            self._mcd = objinit.mcd  # bullet collision detector
        else:
            if cdprimitive_type is not None and cdprimitive_type not in ["box", "ball", "cylinder", "pointcloud"]:
                raise Exception("Wrong Collision Model type name.")
            super().__init__(objinit=objinit, btransparency=btransparency, name=name)
            self._cdprimitive_type = cdprimitive_type
            if cdprimitive_type is not None:
                if cdprimitive_type == "ball":
                    if expand_radius is None:
                        expand_radius = 0.015
                    cdnd = self._gen_surfaceballs_cdnp(name=self.name+"_ballcd", radius=expand_radius)
                else:
                    if expand_radius is None:
                        expand_radius = 0.002
                    if cdprimitive_type == "box":
                        cdnd = self._gen_box_cdnp(name=self.name+"_boxcd", radius=expand_radius)
                    if cdprimitive_type == "cylinder":
                        cdnd = self._gen_cylindrical_cdnp(name=self.name+"_cylindricalcd", radius=expand_radius)
                    if cdprimitive_type == "pointcloud":
                        cdnd = self._gen_pointcloud_cdnp(name=self.name+"_pointcloudcd", radius=expand_radius)
                    if cdprimitive_type == "external":
                        cdnd = external_cdprimitive_callback(cmobj=self, radius=expand_radius)
                self._cdnp = self._pdnp.attachNewNode(cdnd)
            self._localframe = None
            self._pcd = pcd  # primitive collision detector
            self._mcd = mcd  # bullet collision detector

    @property
    def cdprimitive_type(self):
        return self._cdprimitive_type

    @property
    def cdnp(self):
        return self._cdnp

    @property
    def pcd(self):
        return self._pcd

    @property
    def mcd(self):
        return self._mcd

    def _gen_box_cdnp(self, name='boxbound', radius=0.01):
        """
        :param obstacle:
        :return:
        author: weiwei
        date: 20180811
        """
        if self._trimesh is None:
            raise ValueError("The defined object must has a nodepath!")
        # TODO? Use trimesh.bounds to get decoupled from panda3d (slower)
        bottom_left, top_right = self._pdnp.getTightBounds()
        center = (bottom_left + top_right) / 2.0
        # enlarge the bounding box
        bottom_left -= (bottom_left - center).normalize() * radius
        top_right += (top_right - center).normalize() * radius
        collision_primitive = CollisionBox(bottom_left, top_right)
        collision_node = CollisionNode(name)
        collision_node.addSolid(collision_primitive)
        return collision_node

    def _gen_cylindrical_cdnp(self, name='collisionbound', radius=0.01):
        """
        :param trimeshmodel:
        :param name:
        :param radius:
        :return:
        author: weiwei
        date: 20200108
        """
        if self._trimesh is None:
            raise ValueError("The defined object must has a nodepath!")
        # TODO? Use trimesh.bounds to get decoupled from panda3d (slower)
        bottom_left, top_right = self._pdnp.getTightBounds()
        center = (bottom_left + top_right) / 2.0
        # enlarge the bounding box
        bottomleft_adjustvec = bottom_left - center
        bottomleft_adjustvec[2] = 0
        bottomleft_adjustvec.normalize()
        bottom_left += bottomleft_adjustvec * radius
        topright_adjustvec = top_right - center
        topright_adjustvec[2] = 0
        topright_adjustvec.normalize()
        top_right += topright_adjustvec * radius
        bottomleft_pos = da.pdv3_to_npv3(bottom_left)
        topright_pos = da.pdv3_to_npv3(top_right)
        collision_node = CollisionNode(name)
        for angle in np.nditer(np.linspace(math.pi / 10, math.pi * 4 / 10, 4)):
            ca = math.cos(angle)
            sa = math.sin(angle)
            new_bottomleft_pos = np.array([bottomleft_pos[0] * ca, bottomleft_pos[1] * sa, bottomleft_pos[2]])
            new_topright_pos = np.array([topright_pos[0] * ca, topright_pos[1] * sa, topright_pos[2]])
            new_bottomleft = da.npv3_to_pdv3(new_bottomleft_pos)
            new_topright = da.npv3_to_pdv3(new_topright_pos)
            collision_primitive = CollisionBox(new_bottomleft, new_topright)
            collision_node.addSolid(collision_primitive)
        return collision_node

    def _gen_surfaceballs_cdnp(self, name='ballcd', radius=0.01):
        """
        :param obstacle:
        :return:
        author: weiwei
        date: 20180811
        """
        if self._trimesh is None:
            raise ValueError("The defined object must has a trimesh!")
        nsample = int(math.ceil(self._trimesh.area / (radius * 0.3) ** 2))
        nsample = 120 if nsample > 120 else nsample  # threshhold
        samples = self._trimesh.sample_surface_even(self._trimesh, nsample)
        collision_node = CollisionNode(name)
        for sglsample in samples:
            collision_node.addSolid(CollisionSphere(sglsample[0], sglsample[1], sglsample[2], radius=radius))
        return collision_node

    def _gen_pointcloud_cdnp(self, name='pointcloudcd', radius=0.02):
        """
        :param obstacle:
        :return:
        author: weiwei
        date: 20191210
        """
        if self._trimesh is None:
            raise ValueError("The defined object must has a trimesh!")
        collision_node = CollisionNode(name)
        for sglpnt in self._trimesh.vertices:
            collision_node.addSolid(CollisionSphere(sglpnt[0], sglpnt[1], sglpnt[2], radius=radius))
        return collision_node

    def copy_cdnp_to(self, nodepath, homomat=None):
        """
        Return a nodepath including the cdcn,
        the returned nodepath is attached to the given one
        :param nodepath: parent np
        :param homomat: allow specifying a special homomat to virtually represent a pose that is different from the mesh
        :return:
        author: weiwei
        date: 20180811
        """
<<<<<<< HEAD
        # returnnp = nodepath.attachNewNode(copy.deepcopy(self._cdnp.getNode(0)))
        returnnp = nodepath.attachNewNode(copy.deepcopy(self._cdnp.getNode(0))
=======
        returnnp = nodepath.attachNewNode(copy.deepcopy(self._cdnp.getNode(0)))
        returnnp.node().setCollideMaks(0x00)
>>>>>>> 93bc8269
        if homomat is None:
            returnnp.setMat(self._pdnp.getMat())
        else:
            returnnp.setMat(da.npmat4_to_pdmat4(homomat))
        return returnnp

    def is_pcdwith(self, objcm):
        """
        Is the primitives of this cm collide with the primitives of the given cm
        :param objcm: one or a list of Collision Model object
        author: weiwei
        date: 20201116
        """
        if isinstance(objcm, CollisionModel):
            return pcd.is_cmcm_collided(self, objcm)
        elif isinstance(objcm, list):
            return pcd.is_cmcmlist_collided(self, objcm)

    def attach_to(self, obj):
        if isinstance(obj, ShowBase):
            # for rendering to base.render
            self._pdnp.reparentTo(obj.render)
        elif isinstance(obj, mc.ModelCollection):
            obj.add_cm(self)
        else:
            print("Must be ShowBase, modeling.StaticGeometricModel, GeometricModel, CollisionModel, "
                  "or CollisionModelCollection!")

    def show_cdprimit(self):
        """
        Show collision node
        """
        self._cdnp.show()

    def unshow_cdprimit(self):
        self._cdnp.hide()

    def is_mcdwith(self, objcm):
        """
        Is the mesh of the cm collide with the mesh of the given cm
        :param objcm: one or a list of Collision Model object
        author: weiwei
        date: 20201116
        """
        if isinstance(objcm, CollisionModel):
            return self._mcd.is_mesh_cmcm_collided(self, objcm)
        elif isinstance(objcm, list):
            return self._mcd.is_mesh_cmcmlist_collided(self, objcm)

    def show_cdmesh(self):
        """
        :return:
        """
        self._bullnode = self._mcd.show_meshcm(self)

    def unshow_cdmesh(self):
        """
        :return:
        """
        if hasattr(self, '_bullnode'):
            self._mcd.unshow(self._bullnode)

    def is_mboxcdwith(self, objcm):
        raise NotImplementedError

    def copy(self):
        return CollisionModel(self)


def gen_box(extent=np.array([.1, .1, .1]), homomat=np.eye(4), rgba=np.array([1, 0, 0, 1])):
    """
    :param extent:
    :param homomat:
    :return:
    author: weiwei
    date: 20201202
    """
    box_sgm = gm.gen_box(extent=extent, homomat=homomat, rgba=rgba)
    box_cm = CollisionModel(box_sgm)
    return box_cm


if __name__ == "__main__":
    import os
    import math
    import time
    import numpy as np
    import basis.robotmath as rm
    import visualization.panda.world as wd

    base = wd.World(campos=[.3, .3, .3], lookatpos=[0, 0, 0], toggledebug=True)
    this_dir, this_filename = os.path.split(__file__)
    objpath = os.path.join(this_dir, "objects", "bunnysim.stl")
    bunnycm = CollisionModel(objpath)
    bunnycm.set_color([0.7, 0.7, 0.0, 1.0])
    bunnycm.attach_to(base)
    bunnycm.show_localframe()
    rotmat = rm.rotmat_from_axangle([1, 0, 0], math.pi / 2.0)
    bunnycm.set_rotmat(rotmat)

    bunnycm1 = CollisionModel(objpath, cdprimitive_type="cylinder")
    bunnycm1.set_color([0.7, 0, 0.7, 1.0])
    bunnycm1.attach_to(base)
    rotmat = rm.rotmat_from_euler(0, 0, math.radians(15))
    bunnycm1.set_pos(np.array([0, .01, 0]))
    bunnycm1.set_rotmat(rotmat)

    bunnycm2 = CollisionModel(objpath, cdprimitive_type="cylinder")
    bunnycm2.set_color([0, 0.7, 0.7, 1.0])
    bunnycm2.attach_to(base)
    rotmat = rm.rotmat_from_axangle([1, 0, 0], -math.pi / 4.0)
    bunnycm1.set_pos(np.array([0, .2, 0]))
    bunnycm1.set_rotmat(rotmat)

    bunnycmpoints, _ = bunnycm.sample_surface()
    bunnycm1points, _ = bunnycm1.sample_surface()
    bunnycm2points, _ = bunnycm2.sample_surface()
    bpcm = CollisionModel(bunnycmpoints, expand_radius=.01)
    bpcm1 = CollisionModel(bunnycm1points, expand_radius=.01)
    bpcm2 = CollisionModel(bunnycm2points, expand_radius=.01)
    bpcm.attach_to(base)
    bpcm1.attach_to(base)
    bpcm2.attach_to(base)
    tic = time.time()
    bunnycm2.is_mcdwith([bunnycm, bunnycm1])
    toc = time.time()
    print("mesh cd cost: ", toc - tic)
    tic = time.time()
    bunnycm2.is_pcdwith([bunnycm, bunnycm1])
    toc = time.time()
    print("primitive cd cost: ", toc - tic)
    bunnycm2.show_cdmesh()
    bunnycm.show_cdmesh()
    bunnycm1.show_cdmesh()
    bunnycm2.show_cdprimit()
    bunnycm.show_cdprimit()
    bunnycm1.show_cdprimit()

    gen_box().attach_to(base)
    base.run()<|MERGE_RESOLUTION|>--- conflicted
+++ resolved
@@ -30,7 +30,9 @@
         :param expand_radius:
         :param name:
         :param external_cdprimitive_callback: the collision primitive will be defined in the provided callback function
-                                              if cdprimitive_type = external
+                                              if cdprimitive_type = external;
+                                              protocal for the callback function: return CollisionNode,
+                                              may have multiple CollisionSolid
         date: 201290312, 20201212
         """
         if isinstance(objinit, CollisionModel):
@@ -174,7 +176,7 @@
             collision_node.addSolid(CollisionSphere(sglpnt[0], sglpnt[1], sglpnt[2], radius=radius))
         return collision_node
 
-    def copy_cdnp_to(self, nodepath, homomat=None):
+    def copy_cdnp_to(self, nodepath, homomat=None, clearmask = True):
         """
         Return a nodepath including the cdcn,
         the returned nodepath is attached to the given one
@@ -184,13 +186,9 @@
         author: weiwei
         date: 20180811
         """
-<<<<<<< HEAD
-        # returnnp = nodepath.attachNewNode(copy.deepcopy(self._cdnp.getNode(0)))
-        returnnp = nodepath.attachNewNode(copy.deepcopy(self._cdnp.getNode(0))
-=======
         returnnp = nodepath.attachNewNode(copy.deepcopy(self._cdnp.getNode(0)))
-        returnnp.node().setCollideMaks(0x00)
->>>>>>> 93bc8269
+        if clearmask:
+            returnnp.node().setCollideMask(0x00)
         if homomat is None:
             returnnp.setMat(self._pdnp.getMat())
         else:
